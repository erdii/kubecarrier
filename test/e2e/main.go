--- conflicted
+++ resolved
@@ -18,10 +18,6 @@
 
 import (
 	"context"
-<<<<<<< HEAD
-	"os/exec"
-=======
->>>>>>> 21243ed7
 	"testing"
 
 	"github.com/stretchr/testify/require"
@@ -68,16 +64,6 @@
 	t.Logf("svc cluster external kubeconfig location: %s", ServiceExternalKubeconfigPath)
 	t.Logf("svc cluster internal kubeconfig location: %s", ServiceInternalKubeconfigPath)
 
-<<<<<<< HEAD
-	t.Log("==== installing kubecarrier in the master cluster ====")
-	cmd := exec.Command("anchor", "setup", "--kubeconfig", MasterExternalKubeconfigPath)
-	out, err := cmd.CombinedOutput()
-	t.Log("\n" + string(out))
-	require.NoError(t, err, "cannot install kubecarrier in the master cluster")
-	t.Log("==== successfully installed kubecarrier in the master cluster")
-
-=======
->>>>>>> 21243ed7
 	scheme := runtime.NewScheme()
 	require.NoError(t, clientgoscheme.AddToScheme(scheme), "adding native k8s scheme")
 

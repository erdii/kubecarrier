/*
Copyright 2019 The KubeCarrier Authors.

Licensed under the Apache License, Version 2.0 (the "License");
you may not use this file except in compliance with the License.
You may obtain a copy of the License at

    http://www.apache.org/licenses/LICENSE-2.0

Unless required by applicable law or agreed to in writing, software
distributed under the License is distributed on an "AS IS" BASIS,
WITHOUT WARRANTIES OR CONDITIONS OF ANY KIND, either express or implied.
See the License for the specific language governing permissions and
limitations under the License.
*/

package installation

import (
	"context"
	"fmt"
	"os/exec"
	"testing"
	"time"

	"github.com/stretchr/testify/assert"
	"github.com/stretchr/testify/require"
	appsv1 "k8s.io/api/apps/v1"
	corev1 "k8s.io/api/core/v1"
	rbacv1 "k8s.io/api/rbac/v1"
	apiextensionsv1 "k8s.io/apiextensions-apiserver/pkg/apis/apiextensions/v1"
	metav1 "k8s.io/apimachinery/pkg/apis/meta/v1"
	"k8s.io/apimachinery/pkg/types"

	operatorv1alpha1 "github.com/kubermatic/kubecarrier/pkg/apis/operator/v1alpha1"
	"github.com/kubermatic/kubecarrier/pkg/testutil"
)

const (
	kubecarrierSystem = "kubecarrier-system"
	prefix            = "kubecarrier-manager"
)

func NewInstallationSuite(f *testutil.Framework) func(t *testing.T) {
	return func(t *testing.T) {
<<<<<<< HEAD
		ctx, cancel := context.WithTimeout(context.Background(), 60*time.Second)
		t.Cleanup(cancel)

		c := exec.CommandContext(ctx, "anchor", "setup", "--kubeconfig", f.Config().ManagementExternalKubeconfigPath)
		out, err := c.CombinedOutput()
		t.Log(string(out))
		require.NoError(t, err)

		managementClient, err := f.ManagementClient(t)
=======
		ctx := context.Background()
		kubeCarrier := &operatorv1alpha1.KubeCarrier{}

		if !t.Run("kubecarrier setup", testKubecarrierSetup(ctx, f, kubeCarrier)) {
			t.FailNow()
		}
		if !t.Run("kubeCarrier teardown", testKubecarrierTeardown(ctx, f, kubeCarrier)) {
			t.FailNow()
		}

		var out bytes.Buffer
		c := exec.Command("kubectl", "kubecarrier", "setup", "--kubeconfig", f.Config().ManagementExternalKubeconfigPath)
		c.Stdout = &out
		c.Stderr = &out
		require.NoError(t, c.Run(), "\"kubectl kubecarrier setup\" returned an error: %s", out.String())
	}
}

func testKubecarrierSetup(ctx context.Context, f *framework.Framework, kubeCarrier *operatorv1alpha1.KubeCarrier) func(t *testing.T) {
	return func(t *testing.T) {
		var out bytes.Buffer
		c := exec.Command("kubectl", "kubecarrier", "setup", "--kubeconfig", f.Config().ManagementExternalKubeconfigPath)
		c.Stdout = &out
		c.Stderr = &out
		require.NoError(t, c.Run(), "\"kubectl kubecarrier setup\" returned an error: %s", out.String())

		// Create another client due to some issues about the restmapper.
		// The issue is that if you use the client that created before, and here try to create the kubeCarrier,
		// it will complain about: `no matches for kind "KubeCarrier" in version "operator.kubecarrier.io/v1alpha1"`,
		// but actually, the scheme is already added to the runtime scheme.
		// And in the following, reinitializing the client solves the issue.
		managementClient, err := f.ManagementClient()
>>>>>>> aa062316
		require.NoError(t, err, "creating management client")

		kubeCarrier := &operatorv1alpha1.KubeCarrier{ObjectMeta: metav1.ObjectMeta{
			Name:      "kubecarrier",
			Namespace: kubecarrierSystem,
		}}
		require.NoError(t, testutil.WaitUntilReady(ctx, managementClient, kubeCarrier))

		operatorDeployment := &appsv1.Deployment{}
		assert.NoError(t, managementClient.Get(ctx, types.NamespacedName{
			Name:      "kubecarrier-operator-manager",
			Namespace: kubecarrierSystem,
		}, operatorDeployment), "getting the KubeCarrier operator deployment error")

		namespace := &corev1.Namespace{}
		assert.NoError(t, managementClient.Get(ctx, types.NamespacedName{
			Name: kubecarrierSystem,
		}, namespace), "getting the KubeCarrier system namespace error")

		assert.NoError(t, managementClient.Get(ctx, types.NamespacedName{
			Name:      "kubecarrier",
			Namespace: kubecarrierSystem,
		}, kubeCarrier), "getting the KubeCarrier object")

		// Check objects that owned by the KubeCarrier object.
		// Deployment
		deployment := &appsv1.Deployment{}
		assert.NoError(t, managementClient.Get(ctx, types.NamespacedName{
			Name:      fmt.Sprintf("%s-controller-manager", prefix),
			Namespace: kubecarrierSystem,
		}, deployment), "get the Deployment that owned by KubeCarrier object")

		// Webhook Service
		service := &corev1.Service{}
		assert.NoError(t, managementClient.Get(ctx, types.NamespacedName{
			Name:      fmt.Sprintf("%s-webhook-service", prefix),
			Namespace: kubecarrierSystem,
		}, service), "get the Webhook Service that owned by KubeCarrier object")

		// ClusterRoleBinding
		clusterRoleBinding := &rbacv1.ClusterRoleBinding{}
		assert.NoError(t, managementClient.Get(ctx, types.NamespacedName{
			Name: fmt.Sprintf("%s-manager-rolebinding", prefix),
		}, clusterRoleBinding), "get the ClusterRoleBinding that owned by KubeCarrier object")

		// ClusterRole
		clusterRole := &rbacv1.ClusterRole{}
		assert.NoError(t, managementClient.Get(ctx, types.NamespacedName{
			Name: fmt.Sprintf("%s-manager-role", prefix),
		}, clusterRole), "get the ClusterRole that owned by KubeCarrier object")

		// RoleBinding
		roleBinding := &rbacv1.RoleBinding{}
		assert.NoError(t, managementClient.Get(ctx, types.NamespacedName{
			Name:      fmt.Sprintf("%s-leader-election-rolebinding", prefix),
			Namespace: kubecarrierSystem,
		}, roleBinding), "get the RoleBinding that owned by KubeCarrier object")

		// Role
		role := &rbacv1.Role{}
		assert.NoError(t, managementClient.Get(ctx, types.NamespacedName{
			Name:      fmt.Sprintf("%s-leader-election-role", prefix),
			Namespace: kubecarrierSystem,
		}, role), "get the Role that owned by KubeCarrier object")

		// CRD
		crd := &apiextensionsv1.CustomResourceDefinition{}
		assert.NoError(t, managementClient.Get(ctx, types.NamespacedName{
			Name: "accounts.catalog.kubecarrier.io",
		}, crd), "get the CRD that owned by KubeCarrier object")
	}
<<<<<<< HEAD
=======
}

func testKubecarrierTeardown(ctx context.Context, f *framework.Framework, kubeCarrier *operatorv1alpha1.KubeCarrier) func(t *testing.T) {
	return func(t *testing.T) {
		managementClient, err := f.ManagementClient()
		require.NoError(t, err, "creating management client")

		// Delete the KubeCarrier object.
		require.NoError(t, managementClient.Delete(ctx, kubeCarrier), "deleting the KubeCarrier object")

		// Deployment
		assert.NoError(t, testutil.WaitUntilNotFound(managementClient, &appsv1.Deployment{
			ObjectMeta: metav1.ObjectMeta{
				Name:      fmt.Sprintf("%s-controller-manager", prefix),
				Namespace: kubecarrierSystem,
			},
		}))

		// Webhook Service
		service := &corev1.Service{}
		assert.True(t, errors.IsNotFound(managementClient.Get(ctx, types.NamespacedName{
			Name:      fmt.Sprintf("%s-webhook-service", prefix),
			Namespace: kubecarrierSystem,
		}, service)), "get the Webhook Service that is owned by the KubeCarrier object")

		// ClusterRoleBinding
		clusterRoleBinding := &rbacv1.ClusterRoleBinding{}
		assert.True(t, errors.IsNotFound(managementClient.Get(ctx, types.NamespacedName{
			Name: fmt.Sprintf("%s-manager-rolebinding", prefix),
		}, clusterRoleBinding)), "get the ClusterRoleBinding that owned by KubeCarrier object")

		// ClusterRole
		clusterRole := &rbacv1.ClusterRole{}
		assert.True(t, errors.IsNotFound(managementClient.Get(ctx, types.NamespacedName{
			Name: fmt.Sprintf("%s-manager-role", prefix),
		}, clusterRole)), "get the ClusterRole that owned by KubeCarrier object")

		// RoleBinding
		roleBinding := &rbacv1.RoleBinding{}
		assert.True(t, errors.IsNotFound(managementClient.Get(ctx, types.NamespacedName{
			Name:      fmt.Sprintf("%s-leader-election-rolebinding", prefix),
			Namespace: kubecarrierSystem,
		}, roleBinding)), "get the RoleBinding that owned by KubeCarrier object")

		// Role
		role := &rbacv1.Role{}
		assert.True(t, errors.IsNotFound(managementClient.Get(ctx, types.NamespacedName{
			Name:      fmt.Sprintf("%s-leader-election-role", prefix),
			Namespace: kubecarrierSystem,
		}, role)), "get the Role that owned by KubeCarrier object")

		// CRD
		crd := &apiextensionsv1.CustomResourceDefinition{}
		assert.True(t, errors.IsNotFound(managementClient.Get(ctx, types.NamespacedName{
			Name: "accounts.catalog.kubecarrier.io",
		}, crd)), "get the CRD that owned by KubeCarrier object")
	}
>>>>>>> aa062316
}<|MERGE_RESOLUTION|>--- conflicted
+++ resolved
@@ -43,50 +43,15 @@
 
 func NewInstallationSuite(f *testutil.Framework) func(t *testing.T) {
 	return func(t *testing.T) {
-<<<<<<< HEAD
 		ctx, cancel := context.WithTimeout(context.Background(), 60*time.Second)
 		t.Cleanup(cancel)
 
-		c := exec.CommandContext(ctx, "anchor", "setup", "--kubeconfig", f.Config().ManagementExternalKubeconfigPath)
+		c := exec.CommandContext(ctx, "kubectl", "kubecarrier", "setup", "--kubeconfig", f.Config().ManagementExternalKubeconfigPath)
 		out, err := c.CombinedOutput()
 		t.Log(string(out))
 		require.NoError(t, err)
 
 		managementClient, err := f.ManagementClient(t)
-=======
-		ctx := context.Background()
-		kubeCarrier := &operatorv1alpha1.KubeCarrier{}
-
-		if !t.Run("kubecarrier setup", testKubecarrierSetup(ctx, f, kubeCarrier)) {
-			t.FailNow()
-		}
-		if !t.Run("kubeCarrier teardown", testKubecarrierTeardown(ctx, f, kubeCarrier)) {
-			t.FailNow()
-		}
-
-		var out bytes.Buffer
-		c := exec.Command("kubectl", "kubecarrier", "setup", "--kubeconfig", f.Config().ManagementExternalKubeconfigPath)
-		c.Stdout = &out
-		c.Stderr = &out
-		require.NoError(t, c.Run(), "\"kubectl kubecarrier setup\" returned an error: %s", out.String())
-	}
-}
-
-func testKubecarrierSetup(ctx context.Context, f *framework.Framework, kubeCarrier *operatorv1alpha1.KubeCarrier) func(t *testing.T) {
-	return func(t *testing.T) {
-		var out bytes.Buffer
-		c := exec.Command("kubectl", "kubecarrier", "setup", "--kubeconfig", f.Config().ManagementExternalKubeconfigPath)
-		c.Stdout = &out
-		c.Stderr = &out
-		require.NoError(t, c.Run(), "\"kubectl kubecarrier setup\" returned an error: %s", out.String())
-
-		// Create another client due to some issues about the restmapper.
-		// The issue is that if you use the client that created before, and here try to create the kubeCarrier,
-		// it will complain about: `no matches for kind "KubeCarrier" in version "operator.kubecarrier.io/v1alpha1"`,
-		// but actually, the scheme is already added to the runtime scheme.
-		// And in the following, reinitializing the client solves the issue.
-		managementClient, err := f.ManagementClient()
->>>>>>> aa062316
 		require.NoError(t, err, "creating management client")
 
 		kubeCarrier := &operatorv1alpha1.KubeCarrier{ObjectMeta: metav1.ObjectMeta{
@@ -158,64 +123,4 @@
 			Name: "accounts.catalog.kubecarrier.io",
 		}, crd), "get the CRD that owned by KubeCarrier object")
 	}
-<<<<<<< HEAD
-=======
-}
-
-func testKubecarrierTeardown(ctx context.Context, f *framework.Framework, kubeCarrier *operatorv1alpha1.KubeCarrier) func(t *testing.T) {
-	return func(t *testing.T) {
-		managementClient, err := f.ManagementClient()
-		require.NoError(t, err, "creating management client")
-
-		// Delete the KubeCarrier object.
-		require.NoError(t, managementClient.Delete(ctx, kubeCarrier), "deleting the KubeCarrier object")
-
-		// Deployment
-		assert.NoError(t, testutil.WaitUntilNotFound(managementClient, &appsv1.Deployment{
-			ObjectMeta: metav1.ObjectMeta{
-				Name:      fmt.Sprintf("%s-controller-manager", prefix),
-				Namespace: kubecarrierSystem,
-			},
-		}))
-
-		// Webhook Service
-		service := &corev1.Service{}
-		assert.True(t, errors.IsNotFound(managementClient.Get(ctx, types.NamespacedName{
-			Name:      fmt.Sprintf("%s-webhook-service", prefix),
-			Namespace: kubecarrierSystem,
-		}, service)), "get the Webhook Service that is owned by the KubeCarrier object")
-
-		// ClusterRoleBinding
-		clusterRoleBinding := &rbacv1.ClusterRoleBinding{}
-		assert.True(t, errors.IsNotFound(managementClient.Get(ctx, types.NamespacedName{
-			Name: fmt.Sprintf("%s-manager-rolebinding", prefix),
-		}, clusterRoleBinding)), "get the ClusterRoleBinding that owned by KubeCarrier object")
-
-		// ClusterRole
-		clusterRole := &rbacv1.ClusterRole{}
-		assert.True(t, errors.IsNotFound(managementClient.Get(ctx, types.NamespacedName{
-			Name: fmt.Sprintf("%s-manager-role", prefix),
-		}, clusterRole)), "get the ClusterRole that owned by KubeCarrier object")
-
-		// RoleBinding
-		roleBinding := &rbacv1.RoleBinding{}
-		assert.True(t, errors.IsNotFound(managementClient.Get(ctx, types.NamespacedName{
-			Name:      fmt.Sprintf("%s-leader-election-rolebinding", prefix),
-			Namespace: kubecarrierSystem,
-		}, roleBinding)), "get the RoleBinding that owned by KubeCarrier object")
-
-		// Role
-		role := &rbacv1.Role{}
-		assert.True(t, errors.IsNotFound(managementClient.Get(ctx, types.NamespacedName{
-			Name:      fmt.Sprintf("%s-leader-election-role", prefix),
-			Namespace: kubecarrierSystem,
-		}, role)), "get the Role that owned by KubeCarrier object")
-
-		// CRD
-		crd := &apiextensionsv1.CustomResourceDefinition{}
-		assert.True(t, errors.IsNotFound(managementClient.Get(ctx, types.NamespacedName{
-			Name: "accounts.catalog.kubecarrier.io",
-		}, crd)), "get the CRD that owned by KubeCarrier object")
-	}
->>>>>>> aa062316
 }
/*
Copyright 2019 The KubeCarrier Authors.

Licensed under the Apache License, Version 2.0 (the "License");
you may not use this file except in compliance with the License.
You may obtain a copy of the License at

    http://www.apache.org/licenses/LICENSE-2.0

Unless required by applicable law or agreed to in writing, software
distributed under the License is distributed on an "AS IS" BASIS,
WITHOUT WARRANTIES OR CONDITIONS OF ANY KIND, either express or implied.
See the License for the specific language governing permissions and
limitations under the License.
*/

package webhooks

import (
	"context"
	"fmt"
	"net/http"
	"strings"

	"github.com/go-logr/logr"
	adminv1beta1 "k8s.io/api/admission/v1beta1"
	corev1 "k8s.io/api/core/v1"
	"k8s.io/apimachinery/pkg/api/errors"
	"k8s.io/apimachinery/pkg/apis/meta/v1/unstructured"
	"k8s.io/apimachinery/pkg/runtime"
	"k8s.io/apimachinery/pkg/types"
	"sigs.k8s.io/controller-runtime/pkg/client"
	"sigs.k8s.io/controller-runtime/pkg/webhook/admission"

	catalogv1alpha1 "github.com/kubermatic/kubecarrier/pkg/apis/catalog/v1alpha1"
	corev1alpha1 "github.com/kubermatic/kubecarrier/pkg/apis/core/v1alpha1"
	"github.com/kubermatic/kubecarrier/pkg/internal/util"
	"github.com/kubermatic/kubecarrier/pkg/internal/util/webhook"
)

// AccountWebhookHandler handles mutating/validating of Accounts.
type AccountWebhookHandler struct {
	decoder *admission.Decoder
	Log     logr.Logger
	Scheme  *runtime.Scheme
	Client  client.Client
}

var _ admission.Handler = (*AccountWebhookHandler)(nil)

// +kubebuilder:webhook:path=/validate-catalog-kubecarrier-io-v1alpha1-account,mutating=false,failurePolicy=fail,groups=catalog.kubecarrier.io,resources=accounts,verbs=create;update;delete,versions=v1alpha1,name=vaccount.kubecarrier.io

// Handle is the function to handle create/update requests of Accounts.
func (r *AccountWebhookHandler) Handle(ctx context.Context, req admission.Request) admission.Response {
	switch req.Operation {
	case adminv1beta1.Create:
		obj := &catalogv1alpha1.Account{}
		if err := r.decoder.Decode(req, obj); err != nil {
			return admission.Errored(http.StatusBadRequest, err)
		}
		if err := r.validateCreate(ctx, obj); err != nil {
			return admission.Denied(err.Error())
		}
	case adminv1beta1.Update:
		obj := &catalogv1alpha1.Account{}
		if err := r.decoder.Decode(req, obj); err != nil {
			return admission.Errored(http.StatusBadRequest, err)
		}
		oldObj := &catalogv1alpha1.Account{}
		if err := r.decoder.DecodeRaw(req.OldObject, oldObj); err != nil {
			return admission.Errored(http.StatusBadRequest, err)
		}
		if err := r.validateUpdate(oldObj, obj); err != nil {
			return admission.Denied(err.Error())
		}
	case adminv1beta1.Delete:
		oldObj := &catalogv1alpha1.Account{}
		if err := r.decoder.DecodeRaw(req.OldObject, oldObj); err != nil {
			return admission.Errored(http.StatusBadRequest, err)
		}
		if err := r.validateDelete(ctx, oldObj); err != nil {
			return admission.Denied(err.Error())
		}
	}
	return admission.Allowed("allowed to commit the request")
}

// AccountWebhookHandler implements admission.DecoderInjector.
// A decoder will be automatically injected.

// InjectDecoder injects the decoder.
func (r *AccountWebhookHandler) InjectDecoder(d *admission.Decoder) error {
	r.decoder = d
	return nil
}

func (r *AccountWebhookHandler) validateCreate(ctx context.Context, account *catalogv1alpha1.Account) error {
	r.Log.Info("validate create", "name", account.Name)
	if !webhook.IsDNS1123Label(account.Name) {
		return fmt.Errorf("account name: %s is not a valid DNS 1123 Label, %s", account.Name, webhook.DNS1123LabelDescription)
	}
	err := r.Client.Get(ctx, types.NamespacedName{
		Name: account.Name,
	}, &corev1.Namespace{})
	switch {
	case errors.IsNotFound(err):
		break
	case err == nil:
		return fmt.Errorf("namespace %s already exists", account.Name)
	default:
		return fmt.Errorf("getting namespace: %w", err)
	}
	return r.validateRoles(account)
}

func (r *AccountWebhookHandler) validateUpdate(oldObj, newObj *catalogv1alpha1.Account) error {
	r.Log.Info("validate update", "name", newObj.Name)
	return r.validateRoles(newObj)
}

<<<<<<< HEAD
func (r *AccountWebhookHandler) validateRoles(account *catalogv1alpha1.Account) error {
=======
func (r *AccountWebhookHandler) validateMetadataAndRoles(account *catalogv1alpha1.Account) error {
>>>>>>> e978992a
	roles := make(map[catalogv1alpha1.AccountRole]struct{})
	for _, role := range account.Spec.Roles {
		_, duplicate := roles[role]
		if duplicate {
			return fmt.Errorf("role %v is duplicated", role)
		}
		roles[role] = struct{}{}
	}
	if len(account.Spec.Roles) == 0 {
		return fmt.Errorf("no roles assigned")
	}

	if _, ok := roles[catalogv1alpha1.ProviderRole]; ok {
		// Account has the Provider Role
		if account.Spec.Metadata.Description == "" ||
			account.Spec.Metadata.DisplayName == "" {
			return fmt.Errorf("the description or the display name of an Account with Provider role cannot be empty")
		}
	}

	return nil
}

// +kubebuilder:rbac:groups=kubecarrier.io,resources=serviceclusterassignments,verbs=get;list;watch
// +kubebuilder:rbac:groups=catalog.kubecarrier.io,resources=derivedcustomresources,verbs=get;list;watch
// +kubebuilder:rbac:groups=kubecarrier.io,resources=customresourcediscoveries,verbs=get;list;watch
// +kubebuilder:rbac:groups=kubecarrier.io,resources=customresourcediscoverysets,verbs=get;list;watch
func (r *AccountWebhookHandler) validateDelete(ctx context.Context, obj *catalogv1alpha1.Account) error {
	// if no namespace was created for the object, we are safe to delete it
	// there's unlikely race condition here if the namespace was created, but not propagated to the account and
	// deletion blocking objects were created in the namespace
	if obj.Status.Namespace.Name == "" {
		return nil
	}

	deletionBlockingObjects, err := util.ListObjects(ctx, r.Client, r.Scheme, []runtime.Object{
		&catalogv1alpha1.DerivedCustomResource{},
		&corev1alpha1.CustomResourceDiscovery{},
		&corev1alpha1.CustomResourceDiscoverySet{},
		&corev1alpha1.ServiceClusterAssignment{},
	}, client.InNamespace(obj.Status.Namespace.Name))
	if err != nil {
		return fmt.Errorf("listingOwnedObjects: %w", err)
	}

	if len(deletionBlockingObjects) == 0 {
		return nil
	}

	buff := new(strings.Builder)
	buff.WriteString("deletion blocking objects found:\n")
	for _, obj := range deletionBlockingObjects {
		u := &unstructured.Unstructured{}
		if err := r.Scheme.Convert(obj, u, nil); err != nil {
			return fmt.Errorf("cannot convert %T: %w", obj, err)
		}
		_, _ = fmt.Fprintf(buff, "%s.%s: %s\n", u.GetKind(), u.GetAPIVersion(), u.GetName())
	}
	return fmt.Errorf("%s", buff.String())
}<|MERGE_RESOLUTION|>--- conflicted
+++ resolved
@@ -110,19 +110,15 @@
 	default:
 		return fmt.Errorf("getting namespace: %w", err)
 	}
-	return r.validateRoles(account)
+	return r.validateMetadataAndRoles(account)
 }
 
 func (r *AccountWebhookHandler) validateUpdate(oldObj, newObj *catalogv1alpha1.Account) error {
 	r.Log.Info("validate update", "name", newObj.Name)
-	return r.validateRoles(newObj)
+	return r.validateMetadataAndRoles(newObj)
 }
 
-<<<<<<< HEAD
-func (r *AccountWebhookHandler) validateRoles(account *catalogv1alpha1.Account) error {
-=======
 func (r *AccountWebhookHandler) validateMetadataAndRoles(account *catalogv1alpha1.Account) error {
->>>>>>> e978992a
 	roles := make(map[catalogv1alpha1.AccountRole]struct{})
 	for _, role := range account.Spec.Roles {
 		_, duplicate := roles[role]

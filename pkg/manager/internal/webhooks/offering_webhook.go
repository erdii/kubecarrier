/*
Copyright 2019 The KubeCarrier Authors.

Licensed under the Apache License, Version 2.0 (the "License");
you may not use this file except in compliance with the License.
You may obtain a copy of the License at

    http://www.apache.org/licenses/LICENSE-2.0

Unless required by applicable law or agreed to in writing, software
distributed under the License is distributed on an "AS IS" BASIS,
WITHOUT WARRANTIES OR CONDITIONS OF ANY KIND, either express or implied.
See the License for the specific language governing permissions and
limitations under the License.
*/

package webhooks

import (
	"context"
	"fmt"
	"net/http"

	"github.com/go-logr/logr"
	adminv1beta1 "k8s.io/api/admission/v1beta1"
	"sigs.k8s.io/controller-runtime/pkg/webhook/admission"

	catalogv1alpha1 "github.com/kubermatic/kubecarrier/pkg/apis/catalog/v1alpha1"
)

// OfferingWebhookHandler handles mutating/validating of Offerings.
type OfferingWebhookHandler struct {
	decoder *admission.Decoder
	Log     logr.Logger
}

var _ admission.Handler = (*OfferingWebhookHandler)(nil)

// +kubebuilder:webhook:path=/validate-catalog-kubecarrier-io-v1alpha1-offering,mutating=false,failurePolicy=fail,groups=catalog.kubecarrier.io,resources=offerings,verbs=update,versions=v1alpha1,name=voffering.kubecarrier.io

// Handle is the function to handle create/update requests of Offerings.
func (r *OfferingWebhookHandler) Handle(ctx context.Context, req admission.Request) admission.Response {
	obj := &catalogv1alpha1.Offering{}
	if err := r.decoder.Decode(req, obj); err != nil {
		return admission.Errored(http.StatusBadRequest, err)
	}

	switch req.Operation {
	case adminv1beta1.Update:
		oldObj := &catalogv1alpha1.Offering{}
		if err := r.decoder.DecodeRaw(req.OldObject, oldObj); err != nil {
			return admission.Errored(http.StatusBadRequest, err)
		}
		if err := r.validateUpdate(oldObj, obj); err != nil {
			return admission.Denied(err.Error())
		}
	}
	return admission.Allowed("allowed to commit the request")

}

// OfferingWebhookHandler implements admission.DecoderInjector.
// A decoder will be automatically injected.

// InjectDecoder injects the decoder.
func (r *OfferingWebhookHandler) InjectDecoder(d *admission.Decoder) error {
	r.decoder = d
	return nil
}

<<<<<<< HEAD
=======
func (r *OfferingWebhookHandler) validateCreate(offering *catalogv1alpha1.Offering) error {
	r.Log.Info("validate create", "name", offering.Name)
	if offering.Spec.Provider.Name == "" {
		return fmt.Errorf("the Provider of Offering is not specifed")
	}
	return r.validateMetadata(offering)
}

>>>>>>> e978992a
func (r *OfferingWebhookHandler) validateUpdate(oldObj, newObj *catalogv1alpha1.Offering) error {
	r.Log.Info("validate update", "name", newObj.Name)
	if newObj.Spec.Provider.Name != oldObj.Spec.Provider.Name {
		return fmt.Errorf("the Provider of Offering is immutable")
	}
<<<<<<< HEAD
=======
	return r.validateMetadata(newObj)
}

func (r *OfferingWebhookHandler) validateMetadata(offering *catalogv1alpha1.Offering) error {
	if offering.Spec.Metadata.Description == "" || offering.Spec.Metadata.DisplayName == "" {
		return fmt.Errorf("the description or the display name of the Offering: %s cannot be empty", offering.Name)
	}
>>>>>>> e978992a
	return nil
}<|MERGE_RESOLUTION|>--- conflicted
+++ resolved
@@ -68,31 +68,10 @@
 	return nil
 }
 
-<<<<<<< HEAD
-=======
-func (r *OfferingWebhookHandler) validateCreate(offering *catalogv1alpha1.Offering) error {
-	r.Log.Info("validate create", "name", offering.Name)
-	if offering.Spec.Provider.Name == "" {
-		return fmt.Errorf("the Provider of Offering is not specifed")
-	}
-	return r.validateMetadata(offering)
-}
-
->>>>>>> e978992a
 func (r *OfferingWebhookHandler) validateUpdate(oldObj, newObj *catalogv1alpha1.Offering) error {
 	r.Log.Info("validate update", "name", newObj.Name)
 	if newObj.Spec.Provider.Name != oldObj.Spec.Provider.Name {
 		return fmt.Errorf("the Provider of Offering is immutable")
 	}
-<<<<<<< HEAD
-=======
-	return r.validateMetadata(newObj)
-}
-
-func (r *OfferingWebhookHandler) validateMetadata(offering *catalogv1alpha1.Offering) error {
-	if offering.Spec.Metadata.Description == "" || offering.Spec.Metadata.DisplayName == "" {
-		return fmt.Errorf("the description or the display name of the Offering: %s cannot be empty", offering.Name)
-	}
->>>>>>> e978992a
 	return nil
 }
/*
Copyright 2019 The KubeCarrier Authors.

Licensed under the Apache License, Version 2.0 (the "License");
you may not use this file except in compliance with the License.
You may obtain a copy of the License at

    http://www.apache.org/licenses/LICENSE-2.0

Unless required by applicable law or agreed to in writing, software
distributed under the License is distributed on an "AS IS" BASIS,
WITHOUT WARRANTIES OR CONDITIONS OF ANY KIND, either express or implied.
See the License for the specific language governing permissions and
limitations under the License.
*/

package webhooks

import (
	"context"
	"fmt"
	"testing"

	"github.com/stretchr/testify/assert"
	corev1 "k8s.io/api/core/v1"
	metav1 "k8s.io/apimachinery/pkg/apis/meta/v1"
	"k8s.io/apimachinery/pkg/runtime"
	"sigs.k8s.io/controller-runtime/pkg/client"
	fakeclient "sigs.k8s.io/controller-runtime/pkg/client/fake"

	catalogv1alpha1 "github.com/kubermatic/kubecarrier/pkg/apis/catalog/v1alpha1"
	corev1alpha1 "github.com/kubermatic/kubecarrier/pkg/apis/core/v1alpha1"
	"github.com/kubermatic/kubecarrier/pkg/testutil"
)

func TestAccountValidatingCreate(t *testing.T) {

	tests := []struct {
		name            string
		object          *catalogv1alpha1.Account
		existingObjects []runtime.Object
		expectedError   error
	}{
		{
			name: "invalid account name",
			object: &catalogv1alpha1.Account{
				ObjectMeta: metav1.ObjectMeta{
					Name: "test.account",
				},
				Spec: catalogv1alpha1.AccountSpec{
					Metadata: catalogv1alpha1.AccountMetadata{
						Description: "test Account",
						DisplayName: "test Account",
					},
				},
			},
			expectedError: fmt.Errorf("account name: test.account is not a valid DNS 1123 Label, A DNS-1123 label must consist of lower case alphanumeric characters or '-', and must start and end with an alphanumeric character. (e.g. 'my-name',  or '123-abc', regex used for validation is '[a-z0-9]([-a-z0-9]*[a-z0-9])?'"),
		},
		{
			name: "missing roles",
			object: &catalogv1alpha1.Account{
				ObjectMeta: metav1.ObjectMeta{
					Name: "test-account",
				},
			},
			expectedError: fmt.Errorf("no roles assigned"),
		},
		{
<<<<<<< HEAD
=======
			name: "metadata missing",
			object: &catalogv1alpha1.Account{
				ObjectMeta: metav1.ObjectMeta{
					Name: "test-account",
				},
				Spec: catalogv1alpha1.AccountSpec{
					Roles: []catalogv1alpha1.AccountRole{
						catalogv1alpha1.ProviderRole,
					},
				},
			},
			expectedError: fmt.Errorf("the description or the display name of an Account with Provider role cannot be empty"),
		},
		{
			name: "metadata description missing",
			object: &catalogv1alpha1.Account{
				ObjectMeta: metav1.ObjectMeta{
					Name: "test-account",
				},
				Spec: catalogv1alpha1.AccountSpec{
					Roles: []catalogv1alpha1.AccountRole{
						catalogv1alpha1.ProviderRole,
					},
					Metadata: catalogv1alpha1.AccountMetadata{
						DisplayName: "test Account",
					},
				},
			},
			expectedError: fmt.Errorf("the description or the display name of an Account with Provider role cannot be empty"),
		},
		{
			name: "displayName missing",
			object: &catalogv1alpha1.Account{
				ObjectMeta: metav1.ObjectMeta{
					Name: "test-account",
				},
				Spec: catalogv1alpha1.AccountSpec{
					Roles: []catalogv1alpha1.AccountRole{
						catalogv1alpha1.ProviderRole,
					},
					Metadata: catalogv1alpha1.AccountMetadata{
						Description: "test Account",
					},
				},
			},
			expectedError: fmt.Errorf("the description or the display name of an Account with Provider role cannot be empty"),
		},
		{
>>>>>>> e978992a
			name: "duplicate roles",
			object: &catalogv1alpha1.Account{
				ObjectMeta: metav1.ObjectMeta{
					Name: "test-account",
				},
				Spec: catalogv1alpha1.AccountSpec{
					Metadata: catalogv1alpha1.AccountMetadata{
						Description: "test Account",
						DisplayName: "test Account",
					},
					Roles: []catalogv1alpha1.AccountRole{
						catalogv1alpha1.ProviderRole,
						catalogv1alpha1.ProviderRole,
					},
				},
			},
			expectedError: fmt.Errorf("role Provider is duplicated"),
		},
		{
			name: "namespace already exists",
			object: &catalogv1alpha1.Account{
				ObjectMeta: metav1.ObjectMeta{
					Name: "test-account",
				},
				Spec: catalogv1alpha1.AccountSpec{
					Metadata: catalogv1alpha1.AccountMetadata{
						Description: "test Account",
						DisplayName: "test Account",
					},
					Roles: []catalogv1alpha1.AccountRole{
						catalogv1alpha1.ProviderRole,
					},
				},
			},
			existingObjects: []runtime.Object{
				&corev1.Namespace{ObjectMeta: metav1.ObjectMeta{Name: "test-account"}},
			},
			expectedError: fmt.Errorf("namespace test-account already exists"),
		},
		{
			name: "can pass validate create",
			object: &catalogv1alpha1.Account{
				ObjectMeta: metav1.ObjectMeta{
					Name: "test-account",
				},
				Spec: catalogv1alpha1.AccountSpec{
					Metadata: catalogv1alpha1.AccountMetadata{
						Description: "test Account",
						DisplayName: "test Account",
					},
					Roles: []catalogv1alpha1.AccountRole{
						catalogv1alpha1.ProviderRole,
					},
				},
			},
		},
	}

	for _, test := range tests {
		t.Run(test.name, func(t *testing.T) {
			accountWebhookHandler := AccountWebhookHandler{
				Log:    testutil.NewLogger(t),
				Client: fakeclient.NewFakeClientWithScheme(testScheme, test.existingObjects...),
			}
			if test.expectedError == nil {
				assert.NoError(t, accountWebhookHandler.validateCreate(context.Background(), test.object))
				return
			}

			err := accountWebhookHandler.validateCreate(context.Background(), test.object)
			if assert.Error(t, err) {
				assert.EqualError(t, err, test.expectedError.Error())
			}
		})
	}
}

func TestAccountValidatingDelete(t *testing.T) {
	ctx := context.Background()
	account := &catalogv1alpha1.Account{
		ObjectMeta: metav1.ObjectMeta{
			Name:      "test-account",
			Namespace: "test-account-namespace",
		},
		Spec: catalogv1alpha1.AccountSpec{
			Metadata: catalogv1alpha1.AccountMetadata{
				Description: "test Account",
				DisplayName: "test Account",
			},
		},
		Status: catalogv1alpha1.AccountStatus{
			Namespace: &catalogv1alpha1.ObjectReference{
				Name: "default",
			},
		},
	}
	for _, test := range []struct {
		name          string
		client        client.Client
		expectedError error
	}{
		{
			name:   "simple clean namespace",
			client: fakeclient.NewFakeClientWithScheme(testScheme),
		},
		{
			name: "extra derived custom resource",
			client: fakeclient.NewFakeClientWithScheme(testScheme, &catalogv1alpha1.DerivedCustomResource{
				ObjectMeta: metav1.ObjectMeta{
					Name:      "dummy",
					Namespace: "default",
				},
			}),
			expectedError: fmt.Errorf("deletion blocking objects found:\nDerivedCustomResource.catalog.kubecarrier.io/v1alpha1: dummy\n"),
		},
		{
			name: "extra CustomResourceDiscovery",
			client: fakeclient.NewFakeClientWithScheme(testScheme, &corev1alpha1.CustomResourceDiscovery{
				ObjectMeta: metav1.ObjectMeta{
					Name:      "dummy",
					Namespace: "default",
				},
			}),
			expectedError: fmt.Errorf("deletion blocking objects found:\nCustomResourceDiscovery.kubecarrier.io/v1alpha1: dummy\n"),
		},
		{
			name: "extra CustomResourceDiscoverySet",
			client: fakeclient.NewFakeClientWithScheme(testScheme, &corev1alpha1.CustomResourceDiscoverySet{
				ObjectMeta: metav1.ObjectMeta{
					Name:      "dummy",
					Namespace: "default",
				},
			}),
			expectedError: fmt.Errorf("deletion blocking objects found:\nCustomResourceDiscoverySet.kubecarrier.io/v1alpha1: dummy\n"),
		},
		{
			name: "extra CustomResourceDiscoverySet",
			client: fakeclient.NewFakeClientWithScheme(testScheme, &corev1alpha1.CustomResourceDiscoverySet{
				ObjectMeta: metav1.ObjectMeta{
					Name:      "dummy",
					Namespace: "default",
				},
			},
				&corev1alpha1.CustomResourceDiscovery{
					ObjectMeta: metav1.ObjectMeta{
						Name:      "dummy",
						Namespace: "default",
					},
				}),
			expectedError: fmt.Errorf("deletion blocking objects found:\nCustomResourceDiscovery.kubecarrier.io/v1alpha1: dummy\nCustomResourceDiscoverySet.kubecarrier.io/v1alpha1: dummy\n"),
		},
	} {
		accountWebhookHandler := AccountWebhookHandler{
			Log:    testutil.NewLogger(t),
			Client: test.client,
			Scheme: testScheme,
		}
		t.Run(test.name, func(t *testing.T) {
			if test.expectedError == nil {
				assert.NoError(t, accountWebhookHandler.validateDelete(ctx, account))
				return
			}

			err := accountWebhookHandler.validateDelete(ctx, account)
			if assert.Error(t, err) {
				assert.EqualError(t, err, test.expectedError.Error())
			}
		})
	}
}<|MERGE_RESOLUTION|>--- conflicted
+++ resolved
@@ -66,8 +66,6 @@
 			expectedError: fmt.Errorf("no roles assigned"),
 		},
 		{
-<<<<<<< HEAD
-=======
 			name: "metadata missing",
 			object: &catalogv1alpha1.Account{
 				ObjectMeta: metav1.ObjectMeta{
@@ -116,7 +114,6 @@
 			expectedError: fmt.Errorf("the description or the display name of an Account with Provider role cannot be empty"),
 		},
 		{
->>>>>>> e978992a
 			name: "duplicate roles",
 			object: &catalogv1alpha1.Account{
 				ObjectMeta: metav1.ObjectMeta{

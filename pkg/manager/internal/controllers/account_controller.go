/*
Copyright 2019 The KubeCarrier Authors.

Licensed under the Apache License, Version 2.0 (the "License");
you may not use this file except in compliance with the License.
You may obtain a copy of the License at

    http://www.apache.org/licenses/LICENSE-2.0

Unless required by applicable law or agreed to in writing, software
distributed under the License is distributed on an "AS IS" BASIS,
WITHOUT WARRANTIES OR CONDITIONS OF ANY KIND, either express or implied.
See the License for the specific language governing permissions and
limitations under the License.
*/

package controllers

import (
	"context"
	"fmt"
	"reflect"

	"github.com/go-logr/logr"
	corev1 "k8s.io/api/core/v1"
	rbacv1 "k8s.io/api/rbac/v1"
	metav1 "k8s.io/apimachinery/pkg/apis/meta/v1"
	"k8s.io/apimachinery/pkg/runtime"
	"k8s.io/apimachinery/pkg/types"
	ctrl "sigs.k8s.io/controller-runtime"
	"sigs.k8s.io/controller-runtime/pkg/client"
	"sigs.k8s.io/controller-runtime/pkg/handler"
	"sigs.k8s.io/controller-runtime/pkg/source"

	catalogv1alpha1 "github.com/kubermatic/kubecarrier/pkg/apis/catalog/v1alpha1"
	"github.com/kubermatic/kubecarrier/pkg/internal/owner"
	"github.com/kubermatic/kubecarrier/pkg/internal/util"
)

const (
	accountControllerFinalizer string = "account.kubecarrier.io/controller"
)

// AccountReconciler reconciles a Account object
type AccountReconciler struct {
	client.Client
	Log    logr.Logger
	Scheme *runtime.Scheme
}

// +kubebuilder:rbac:groups=catalog.kubecarrier.io,resources=accounts,verbs=get;list;watch;update;
// +kubebuilder:rbac:groups=catalog.kubecarrier.io,resources=accounts/status,verbs=get;update;patch
// +kubebuilder:rbac:groups="",resources=namespaces,verbs=get;list;watch;create;update;patch;delete
// +kubebuilder:rbac:groups=catalog.kubecarrier.io,resources=tenants,verbs=get;list;watch;create;update;delete
// +kubebuilder:rbac:groups=rbac.authorization.k8s.io,resources=roles,verbs=get;list;watch;create;update;patch;delete;escalate;bind
// +kubebuilder:rbac:groups=rbac.authorization.k8s.io,resources=rolebindings,verbs=get;list;watch;create;update;patch;delete

// Reconcile function reconciles the Account object which specified by the request. Currently, it does the following:
// 1. Fetch the Account object.
// 2. Handle the deletion of the Account object (Remove the namespace that the account owns, and remove the finalizer).
// 3. Handle the creation/update of the Account object (Create/reconcile the namespace and insert the finalizer).
// 4. Update the status of the Account object.
func (r *AccountReconciler) Reconcile(req ctrl.Request) (ctrl.Result, error) {
	ctx := context.Background()
	log := r.Log.WithValues("account", req.NamespacedName)

	account := &catalogv1alpha1.Account{}
	if err := r.Get(ctx, req.NamespacedName, account); err != nil {
		return ctrl.Result{}, client.IgnoreNotFound(err)
	}

	if !account.DeletionTimestamp.IsZero() {
		if err := r.handleDeletion(ctx, log, account); err != nil {
			return ctrl.Result{}, fmt.Errorf("handling deletion: %w", err)
		}
		return ctrl.Result{}, nil
	}

	if util.AddFinalizer(account, accountControllerFinalizer) {
		if err := r.Update(ctx, account); err != nil {
			return ctrl.Result{}, fmt.Errorf("updating finalizers: %w", err)
		}
	}
	if err := r.reconcileNamespace(ctx, log, account); err != nil {
		return ctrl.Result{}, fmt.Errorf("reconciling namespace: %w", err)
	}

	if err := r.reconcileRolesAndRoleBindings(ctx, log, account); err != nil {
		return ctrl.Result{}, fmt.Errorf("reconciling account roles and rolebindings: %w", err)
	}

	if !account.IsReady() {
		// Update Account Status
		account.Status.ObservedGeneration = account.Generation
		account.Status.SetCondition(catalogv1alpha1.AccountCondition{
			Type:    catalogv1alpha1.AccountReady,
			Status:  catalogv1alpha1.ConditionTrue,
			Reason:  "SetupComplete",
			Message: "Account setup is complete.",
		})
		if err := r.Status().Update(ctx, account); err != nil {
			return ctrl.Result{}, fmt.Errorf("updating Account status: %w", err)
		}
	}

	if err := r.reconcileTenants(ctx, log, account); err != nil {
		return ctrl.Result{}, fmt.Errorf("reconciling tenant references: %w", err)
	}

	return ctrl.Result{}, nil
}

func (r *AccountReconciler) SetupWithManager(mgr ctrl.Manager) error {
	enqueuer := owner.EnqueueRequestForOwner(&catalogv1alpha1.Account{}, mgr.GetScheme())

	return ctrl.NewControllerManagedBy(mgr).
		For(&catalogv1alpha1.Account{}).
		Watches(&source.Kind{Type: &corev1.Namespace{}}, enqueuer).
		Watches(&source.Kind{Type: &catalogv1alpha1.Tenant{}}, enqueuer).
		Watches(&source.Kind{Type: &rbacv1.Role{}}, enqueuer).
		Watches(&source.Kind{Type: &rbacv1.RoleBinding{}}, enqueuer).
		Watches(&source.Kind{Type: &catalogv1alpha1.Account{}}, &handler.EnqueueRequestsFromMapFunc{
			ToRequests: handler.ToRequestsFunc(func(mapObject handler.MapObject) (out []ctrl.Request) {
				provider := mapObject.Object.(*catalogv1alpha1.Account)
				if !provider.HasRole(catalogv1alpha1.ProviderRole) {
					return
				}

				tenants := &catalogv1alpha1.AccountList{}
				if err := r.List(context.Background(), tenants, client.InNamespace(mapObject.Meta.GetNamespace())); err != nil {
					// This will makes the manager crashes, and it will restart and reconcile all objects again.
					panic(fmt.Errorf("listting accounts: %w", err))
				}
				for _, t := range tenants.Items {
					if t.HasRole(catalogv1alpha1.TenantRole) {
						out = append(out, ctrl.Request{
							NamespacedName: types.NamespacedName{
								Name:      t.Name,
								Namespace: t.Namespace,
							},
						})
					}
				}
				return
			}),
		}).
		Complete(r)
}

// handleDeletion handles the deletion of the Account object:
func (r *AccountReconciler) handleDeletion(ctx context.Context, log logr.Logger, account *catalogv1alpha1.Account) error {
	// Update the Account Status to Terminating.
	readyCondition, _ := account.Status.GetCondition(catalogv1alpha1.AccountReady)
	if readyCondition.Status != catalogv1alpha1.ConditionFalse ||
		readyCondition.Status == catalogv1alpha1.ConditionFalse && readyCondition.Reason != catalogv1alpha1.AccountTerminatingReason {
		account.Status.ObservedGeneration = account.Generation
		account.Status.SetCondition(catalogv1alpha1.AccountCondition{
			Type:    catalogv1alpha1.AccountReady,
			Status:  catalogv1alpha1.ConditionFalse,
			Reason:  catalogv1alpha1.AccountTerminatingReason,
			Message: "Account is being terminated",
		})
		if err := r.Status().Update(ctx, account); err != nil {
			return fmt.Errorf("updating Account status: %w", err)
		}
	}

	cleanedUp, err := owner.DeleteOwnedObjects(ctx, r.Client, r.Scheme, account, []runtime.Object{
		&corev1.Namespace{},
		&catalogv1alpha1.Tenant{},
		&rbacv1.Role{},
		&rbacv1.RoleBinding{},
	})
	if err != nil {
		return fmt.Errorf("DeleteObjects: %w", err)
	}
	if cleanedUp && util.RemoveFinalizer(account, accountControllerFinalizer) {
		if err := r.Update(ctx, account); err != nil {
			return fmt.Errorf("updating Account Status: %w", err)
		}
	}
	return nil
}

func (r *AccountReconciler) reconcileNamespace(ctx context.Context, log logr.Logger, account *catalogv1alpha1.Account) error {
	ns := &corev1.Namespace{}
	ns.Name = account.Name

	if err := owner.ReconcileOwnedObjects(ctx, log, r.Client, r.Scheme, account, []runtime.Object{ns}, &corev1.Namespace{}, nil); err != nil {
		return fmt.Errorf("cannot reconcile namespace: %w", err)
	}

	if account.Status.Namespace.Name == "" {
		account.Status.Namespace.Name = ns.Name
		if err := r.Status().Update(ctx, account); err != nil {
			return fmt.Errorf("updating NamespaceName: %w", err)
		}
	}
	return nil
}

func (r *AccountReconciler) reconcileTenants(ctx context.Context, log logr.Logger, account *catalogv1alpha1.Account) error {
	accountList := &catalogv1alpha1.AccountList{}
	if err := r.List(ctx, accountList); err != nil {
		return fmt.Errorf("listing Accounts: %w", err)
	}

	wantedRefs := make([]runtime.Object, 0)
	if account.HasRole(catalogv1alpha1.TenantRole) {
		for _, providerAccount := range accountList.Items {
			if !providerAccount.HasRole(catalogv1alpha1.ProviderRole) {
				continue
			}
			if condition, _ := providerAccount.Status.GetCondition(catalogv1alpha1.AccountReady); condition.Status != catalogv1alpha1.ConditionTrue {
				continue
			}
			tenant := &catalogv1alpha1.Tenant{
				ObjectMeta: metav1.ObjectMeta{
					Name:      account.Name,
					Namespace: providerAccount.Status.Namespace.Name,
				},
			}
			owner.SetOwnerReference(account, tenant, r.Scheme)
			wantedRefs = append(wantedRefs, tenant)
		}
	}

<<<<<<< HEAD
	err := owner.ReconcileOwnedObjects(ctx, log, r.Client, r.Scheme, account, wantedRefs, &catalogv1alpha1.TenantReference{}, nil)
=======
	_, err := owner.ReconcileOwnedObjects(ctx, r.Client, log, r.Scheme, account, wantedRefs, &catalogv1alpha1.Tenant{}, nil)
>>>>>>> aa062316
	if err != nil {
		return fmt.Errorf("cannot reconcile objects: %w", err)
	}
	return err
}

func (r *AccountReconciler) reconcileRolesAndRoleBindings(ctx context.Context, log logr.Logger, account *catalogv1alpha1.Account) error {
	var desiredRoles []runtime.Object
	var desiredRoleBindings []runtime.Object
	if account.HasRole(catalogv1alpha1.ProviderRole) {
		desiredProviderRole := &rbacv1.Role{
			ObjectMeta: metav1.ObjectMeta{
				Name:      "kubecarrier:provider",
				Namespace: account.Status.Namespace.Name,
			},
			Rules: []rbacv1.PolicyRule{
				{
					APIGroups: []string{""},
					Resources: []string{"secrets"},
					Verbs:     []string{rbacv1.VerbAll},
				},
				{
					APIGroups: []string{"kubecarrier.io"},
					Resources: []string{rbacv1.ResourceAll},
					Verbs:     []string{rbacv1.VerbAll},
				},
				{
					APIGroups: []string{"catalog.kubecarrier.io"},
					Resources: []string{
						"catalogs",
						"catalogentries",
						"catalogentrysets",
						"derivedcustomresources",
					},
					Verbs: []string{rbacv1.VerbAll},
				},
				{
					APIGroups: []string{"catalog.kubecarrier.io"},
					Resources: []string{
						"tenants",
					},
					Verbs: []string{"get", "list", "watch", "update", "patch"},
				},
			},
		}
		desiredRoles = append(desiredRoles, desiredProviderRole)

		desiredProviderRoleBinding := &rbacv1.RoleBinding{
			ObjectMeta: metav1.ObjectMeta{
				Name:      "kubecarrier:provider",
				Namespace: account.Status.Namespace.Name,
			},
			Subjects: account.Spec.Subjects,
			RoleRef: rbacv1.RoleRef{
				APIGroup: "rbac.authorization.k8s.io",
				Kind:     "Role",
				Name:     desiredProviderRole.Name,
			},
		}
		desiredRoleBindings = append(desiredRoleBindings, desiredProviderRoleBinding)
	}
	if account.HasRole(catalogv1alpha1.TenantRole) {
		desiredTenantRole := &rbacv1.Role{
			ObjectMeta: metav1.ObjectMeta{
				Name:      "kubecarrier:tenant",
				Namespace: account.Status.Namespace.Name,
			},
			Rules: []rbacv1.PolicyRule{
				{
					APIGroups: []string{"catalog.kubecarrier.io"},
					Resources: []string{
						"providers",
						"serviceclusterreferences",
						"offerings",
					},
					Verbs: []string{"get", "list", "watch"},
				},
			},
		}
		desiredRoles = append(desiredRoles, desiredTenantRole)

		desiredTenantRoleBinding := &rbacv1.RoleBinding{
			ObjectMeta: metav1.ObjectMeta{
				Name:      "kubecarrier:tenant",
				Namespace: account.Status.Namespace.Name,
			},
			Subjects: account.Spec.Subjects,
			RoleRef: rbacv1.RoleRef{
				APIGroup: "rbac.authorization.k8s.io",
				Kind:     "Role",
				Name:     desiredTenantRole.Name,
			},
		}
		desiredRoleBindings = append(desiredRoleBindings, desiredTenantRoleBinding)
	}

	if err := owner.ReconcileOwnedObjects(ctx, log, r.Client, r.Scheme, account, desiredRoles, &rbacv1.Role{}, func(actual, desired runtime.Object) error {
		actualRule := actual.(*rbacv1.Role)
		desiredRole := desired.(*rbacv1.Role)
		if !reflect.DeepEqual(actualRule.Rules, desiredRole.Rules) {
			actualRule.Rules = desiredRole.Rules
		}
		return nil
	}); err != nil {
		return fmt.Errorf("cannot reconcile Role: %w", err)
	}

	if err := owner.ReconcileOwnedObjects(ctx, log, r.Client, r.Scheme, account, desiredRoleBindings, &rbacv1.RoleBinding{}, func(actual, desired runtime.Object) error {
		actualRuleBinding := actual.(*rbacv1.RoleBinding)
		desiredRoleBinding := desired.(*rbacv1.RoleBinding)
		if !reflect.DeepEqual(actualRuleBinding.RoleRef, desiredRoleBinding.RoleRef) {
			actualRuleBinding.RoleRef = desiredRoleBinding.RoleRef
		} else if !reflect.DeepEqual(actualRuleBinding.Subjects, desiredRoleBinding.Subjects) {
			actualRuleBinding.Subjects = desiredRoleBinding.Subjects
		}
		return nil
	}); err != nil {
		return fmt.Errorf("cannot reconcile RoleBinding: %w", err)
	}
	return nil
}<|MERGE_RESOLUTION|>--- conflicted
+++ resolved
@@ -225,11 +225,7 @@
 		}
 	}
 
-<<<<<<< HEAD
-	err := owner.ReconcileOwnedObjects(ctx, log, r.Client, r.Scheme, account, wantedRefs, &catalogv1alpha1.TenantReference{}, nil)
-=======
-	_, err := owner.ReconcileOwnedObjects(ctx, r.Client, log, r.Scheme, account, wantedRefs, &catalogv1alpha1.Tenant{}, nil)
->>>>>>> aa062316
+	err := owner.ReconcileOwnedObjects(ctx, log, r.Client, r.Scheme, account, wantedRefs, &catalogv1alpha1.Tenant{}, nil)
 	if err != nil {
 		return fmt.Errorf("cannot reconcile objects: %w", err)
 	}

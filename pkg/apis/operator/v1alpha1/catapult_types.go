--- conflicted
+++ resolved
@@ -190,7 +190,6 @@
 	return false
 }
 
-<<<<<<< HEAD
 func (s *Catapult) SetReadyCondition() bool {
 	readyCondition, _ := s.Status.GetCondition(CatapultReady)
 	if readyCondition.Status != ConditionTrue {
@@ -236,9 +235,7 @@
 	return false
 }
 
-=======
 // CatapultList contains a list of Catapult.
->>>>>>> 32394d7a
 // +kubebuilder:object:root=true
 type CatapultList struct {
 	metav1.TypeMeta `json:",inline"`

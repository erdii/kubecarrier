/*
Copyright 2019 The KubeCarrier Authors.

Licensed under the Apache License, Version 2.0 (the "License");
you may not use this file except in compliance with the License.
You may obtain a copy of the License at

    http://www.apache.org/licenses/LICENSE-2.0

Unless required by applicable law or agreed to in writing, software
distributed under the License is distributed on an "AS IS" BASIS,
WITHOUT WARRANTIES OR CONDITIONS OF ANY KIND, either express or implied.
See the License for the specific language governing permissions and
limitations under the License.
*/

package util

import (
	"context"
	"fmt"

	"k8s.io/apimachinery/pkg/api/meta"
	metav1 "k8s.io/apimachinery/pkg/apis/meta/v1"
	"k8s.io/apimachinery/pkg/runtime"
	"k8s.io/apimachinery/pkg/watch"
	"k8s.io/client-go/dynamic"
	"k8s.io/client-go/rest"
	"k8s.io/client-go/tools/cache"
	clientwatch "k8s.io/client-go/tools/watch"
	"sigs.k8s.io/controller-runtime/pkg/client"
	"sigs.k8s.io/controller-runtime/pkg/client/apiutil"
)

func NewClientWatcher(conf *rest.Config, scheme *runtime.Scheme) (*ClientWatcher, error) {
	mapper, err := apiutil.NewDynamicRESTMapper(conf, apiutil.WithLazyDiscovery)
	if err != nil {
		return nil, fmt.Errorf("rest mapper: %w", err)
	}
	d, err := dynamic.NewForConfig(conf)
	if err != nil {
		return nil, err
	}
	k8sClient, err := client.New(conf, client.Options{
		Scheme: scheme,
		Mapper: mapper,
	})
	if err != nil {
		return nil, err
	}
	return &ClientWatcher{
		dynamicClient: d,
		restMapper:    mapper,
		scheme:        scheme,
		Client:        k8sClient,
	}, nil
}

type ClientWatcher struct {
	dynamicClient dynamic.Interface
	restMapper    meta.RESTMapper
	scheme        *runtime.Scheme
	client.Client
}

<<<<<<< HEAD
// WaitUntil waits until the Object's condition function is true, or the context deadline is reached
func (cw *ClientWatcher) WaitUntil(ctx context.Context, obj Object, cond ...func(obj runtime.Object, eventType watch.EventType) (bool, error)) error {
	objNN, err := client.ObjectKeyFromObject(obj)
=======
// WaitUntil waits until the object's condition function is true, or the context deadline is reached
func (cw *ClientWatcher) WaitUntil(ctx context.Context, obj runtime.Object, cond ...func(obj runtime.Object) (bool, error)) error {
	objGVK, err := apiutil.GVKForObject(obj, cw.scheme)
>>>>>>> e86cc106
	if err != nil {
		return fmt.Errorf("getting object key: %w", err)
	}
	objGVK, err := apiutil.GVKForObject(obj, cw.scheme)
	if err != nil {
		return err
	}
<<<<<<< HEAD
	lw, err := cw.objListWatch(obj)
	if err != nil {
		return fmt.Errorf("getting objListWatch: %w", err)
	}

	if _, err := clientwatch.ListWatchUntil(ctx, lw, func(event watch.Event) (b bool, err error) {
=======
	objNN, err := client.ObjectKeyFromObject(obj)
	if err != nil {
		return err
	}

	resourceInterface := cw.dynamicClient.Resource(restMapping.Resource).Namespace(objNN.Namespace)
	if _, err := clientwatch.ListWatchUntil(ctx, &cache.ListWatch{
		ListFunc: func(options metav1.ListOptions) (object runtime.Object, err error) {
			return resourceInterface.List(options)
		},
		WatchFunc: resourceInterface.Watch,
	}, func(event watch.Event) (b bool, err error) {
>>>>>>> e86cc106
		objTmp, err := cw.scheme.New(objGVK)
		if err != nil {
			return false, err
		}
		currObj := objTmp.(Object)
		if err := cw.scheme.Convert(event.Object, currObj, nil); err != nil {
			return false, err
		}
		for _, f := range cond {
			ok, err := f(objTmp, event.Type)
			if err != nil {
				return false, err
			}
			if !ok {
				return false, nil
			}
		}
		if err := cw.Get(ctx, objNN, obj); err != nil {
			return false, err
		}
		return true, nil
	}); err != nil {
		return fmt.Errorf("%s.%s: %s/%s: %w", objGVK.Kind, objGVK.Group, obj.GetNamespace(), obj.GetName(), err)
	}
	return nil
}

// WaitUntilNotFound waits until the object is not found or the context deadline is exceeded
func (cw *ClientWatcher) WaitUntilNotFound(ctx context.Context, obj Object) error {
	objGVK, err := apiutil.GVKForObject(obj, cw.scheme)
	if err != nil {
		return err
	}
	// things get a bit tricky with not found watches
	//  clientwatch.UntilWithSync seems useful since it has cache pre-conditions which I can check whether
	// the objects existed in initial list operation. But there are few other issues with it:
	// * it doesn't call condition function with DELETED event types for some reason (nor does it get it from watch interface to my current debugging knowledge)
	// * it doesn't properly update the cache store since the event objects are types to *unstructured.Unstructured instead of GVK schema type
	lw, err := cw.objListWatch(obj)
	if err != nil {
		return fmt.Errorf("getting objListWatch: %w", err)
	}
	list, err := lw.List(metav1.ListOptions{})
	if err != nil {
		return err
	}
	initialItems, err := meta.ExtractList(list)
	if err != nil {
		return err
	}
	if len(initialItems) == 0 {
		return nil
	}

	metaObj, err := meta.ListAccessor(list)
	if err != nil {
		return err
	}
	currResourceVersion := metaObj.GetResourceVersion()
	_, err = clientwatch.Until(ctx, currResourceVersion, lw, func(event watch.Event) (b bool, err error) {
		return event.Type == watch.Deleted, nil
	})
	if err != nil {
		return fmt.Errorf("%s.%s: %s/%s: %w", objGVK.Kind, objGVK.Group, obj.GetNamespace(), obj.GetName(), err)
	}
	return nil
}

func (cw *ClientWatcher) objListWatch(obj Object) (*cache.ListWatch, error) {
	objGVK, err := apiutil.GVKForObject(obj, cw.scheme)
	if err != nil {
		return nil, err
	}
	restMapping, err := cw.restMapper.RESTMapping(objGVK.GroupKind(), objGVK.Version)
	if err != nil {
		return nil, err
	}
	resourceInterface := cw.dynamicClient.Resource(restMapping.Resource).Namespace(obj.GetNamespace())
	return &cache.ListWatch{
		ListFunc: func(options metav1.ListOptions) (object runtime.Object, err error) {
			options.FieldSelector = "metadata.name=" + obj.GetName()
			return resourceInterface.List(options)
		},
		WatchFunc: func(options metav1.ListOptions) (w watch.Interface, err error) {
			options.FieldSelector = "metadata.name=" + obj.GetName()
			return resourceInterface.Watch(options)
		},
	}, nil
}<|MERGE_RESOLUTION|>--- conflicted
+++ resolved
@@ -63,15 +63,9 @@
 	client.Client
 }
 
-<<<<<<< HEAD
 // WaitUntil waits until the Object's condition function is true, or the context deadline is reached
 func (cw *ClientWatcher) WaitUntil(ctx context.Context, obj Object, cond ...func(obj runtime.Object, eventType watch.EventType) (bool, error)) error {
 	objNN, err := client.ObjectKeyFromObject(obj)
-=======
-// WaitUntil waits until the object's condition function is true, or the context deadline is reached
-func (cw *ClientWatcher) WaitUntil(ctx context.Context, obj runtime.Object, cond ...func(obj runtime.Object) (bool, error)) error {
-	objGVK, err := apiutil.GVKForObject(obj, cw.scheme)
->>>>>>> e86cc106
 	if err != nil {
 		return fmt.Errorf("getting object key: %w", err)
 	}
@@ -79,27 +73,11 @@
 	if err != nil {
 		return err
 	}
-<<<<<<< HEAD
 	lw, err := cw.objListWatch(obj)
 	if err != nil {
 		return fmt.Errorf("getting objListWatch: %w", err)
 	}
-
 	if _, err := clientwatch.ListWatchUntil(ctx, lw, func(event watch.Event) (b bool, err error) {
-=======
-	objNN, err := client.ObjectKeyFromObject(obj)
-	if err != nil {
-		return err
-	}
-
-	resourceInterface := cw.dynamicClient.Resource(restMapping.Resource).Namespace(objNN.Namespace)
-	if _, err := clientwatch.ListWatchUntil(ctx, &cache.ListWatch{
-		ListFunc: func(options metav1.ListOptions) (object runtime.Object, err error) {
-			return resourceInterface.List(options)
-		},
-		WatchFunc: resourceInterface.Watch,
-	}, func(event watch.Event) (b bool, err error) {
->>>>>>> e86cc106
 		objTmp, err := cw.scheme.New(objGVK)
 		if err != nil {
 			return false, err

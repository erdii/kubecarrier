/*
Copyright 2019 The KubeCarrier Authors.

Licensed under the Apache License, Version 2.0 (the "License");
you may not use this file except in compliance with the License.
You may obtain a copy of the License at

    http://www.apache.org/licenses/LICENSE-2.0

Unless required by applicable law or agreed to in writing, software
distributed under the License is distributed on an "AS IS" BASIS,
WITHOUT WARRANTIES OR CONDITIONS OF ANY KIND, either express or implied.
See the License for the specific language governing permissions and
limitations under the License.
*/

package reconcile

import (
	"context"
	"fmt"

	apiextensionsv1beta1 "k8s.io/apiextensions-apiserver/pkg/apis/apiextensions/v1beta1"

	"github.com/go-logr/logr"
	appsv1 "k8s.io/api/apps/v1"
	corev1 "k8s.io/api/core/v1"
	rbacv1 "k8s.io/api/rbac/v1"
	apiextensionsv1beta1 "k8s.io/apiextensions-apiserver/pkg/apis/apiextensions/v1beta1"
	metav1 "k8s.io/apimachinery/pkg/apis/meta/v1"
	"k8s.io/apimachinery/pkg/apis/meta/v1/unstructured"
	"k8s.io/apimachinery/pkg/runtime"
	"k8s.io/apimachinery/pkg/runtime/schema"
	"sigs.k8s.io/controller-runtime/pkg/client"
)

// Unstructured reconciles a unstructured.Unstructured object,
// by calling the right typed reconcile function for the given GVK.
// Returns the "real" type, e.g.: *corev1.Service, *appsv1.Deployment.
func Unstructured(
	ctx context.Context,
	log logr.Logger,
	c client.Client,
	desiredObject *unstructured.Unstructured,
) (current metav1.Object, err error) {

	// lookup reconcile function
	gvk := desiredObject.GroupVersionKind()
	fn, ok := unstructuredReconcilers[gvk]
	if !ok {
		return nil, fmt.Errorf("cannot reconcile unknown type: %s, GVK needs to be registered in the 'unstructuredReconcilers' map in pkg/reconcile/unstructured.go", gvk)
	}

	return fn(ctx, log, c, desiredObject)
}

var unstructuredReconcilers = map[schema.GroupVersionKind]unstructuredReconcileFn{
	// "apps" group
	schema.GroupVersionKind{
		Group:   "apps",
		Version: "v1",
		Kind:    "Deployment",
	}: unstructuredReconcileFn(unstructuredDeployment),

	// "core" group
	schema.GroupVersionKind{
		Group:   "",
		Version: "v1",
		Kind:    "ServiceAccount",
	}: unstructuredReconcileFn(unstructuredServiceAccount),
	schema.GroupVersionKind{
		Group:   "",
		Version: "v1",
		Kind:    "Service",
	}: unstructuredReconcileFn(unstructuredService),

	// "rbac.authorization.k8s.io" group
	schema.GroupVersionKind{
		Group:   "rbac.authorization.k8s.io",
		Version: "v1",
		Kind:    "Role",
	}: unstructuredReconcileFn(unstructuredRole),
	schema.GroupVersionKind{
		Group:   "rbac.authorization.k8s.io",
		Version: "v1",
		Kind:    "RoleBinding",
	}: unstructuredReconcileFn(unstructuredRoleBinding),
	schema.GroupVersionKind{
		Group:   "rbac.authorization.k8s.io",
		Version: "v1",
		Kind:    "ClusterRole",
	}: unstructuredReconcileFn(unstructuredClusterRole),
	schema.GroupVersionKind{
		Group:   "rbac.authorization.k8s.io",
		Version: "v1",
		Kind:    "ClusterRoleBinding",
	}: unstructuredReconcileFn(unstructuredClusterRoleBinding),
<<<<<<< HEAD
=======

	// "apiextensions.k8s.io" group
>>>>>>> 895f136d
	schema.GroupVersionKind{
		Group:   "apiextensions.k8s.io",
		Version: "v1beta1",
		Kind:    "CustomResourceDefinition",
<<<<<<< HEAD
	}: unstructuredReconcileFn(unstructuredCRD),
=======
	}: unstructuredReconcileFn(unstructuredCustomResourceDefinition),
>>>>>>> 895f136d
}

type unstructuredReconcileFn func(
	ctx context.Context,
	log logr.Logger,
	c client.Client,
	desiredObject *unstructured.Unstructured,
) (current metav1.Object, err error)

// "apps" group reconcile proxies

func unstructuredDeployment(
	ctx context.Context,
	log logr.Logger,
	c client.Client,
	desiredObj *unstructured.Unstructured,
) (current metav1.Object, err error) {
	// convert to proper type
	obj := &appsv1.Deployment{}
	if err = runtime.DefaultUnstructuredConverter.FromUnstructured(desiredObj.Object, obj); err != nil {
		return current, fmt.Errorf("convert from unstructured: %w", err)
	}

	return Deployment(ctx, log, c, obj)
}

// "core" group reconcile proxies

func unstructuredServiceAccount(
	ctx context.Context,
	log logr.Logger,
	c client.Client,
	desiredObj *unstructured.Unstructured,
) (current metav1.Object, err error) {
	// convert to proper type
	obj := &corev1.ServiceAccount{}
	if err = runtime.DefaultUnstructuredConverter.FromUnstructured(desiredObj.Object, obj); err != nil {
		return current, fmt.Errorf("convert from unstructured: %w", err)
	}

	return ServiceAccount(ctx, log, c, obj)
}

func unstructuredService(
	ctx context.Context,
	log logr.Logger,
	c client.Client,
	desiredObj *unstructured.Unstructured,
) (current metav1.Object, err error) {
	// convert to proper type
	obj := &corev1.Service{}
	if err = runtime.DefaultUnstructuredConverter.FromUnstructured(desiredObj.Object, obj); err != nil {
		return current, fmt.Errorf("convert from unstructured: %w", err)
	}

	return Service(ctx, log, c, obj)
}

// "rbac.authorization.k8s.io" group reconcile proxies

func unstructuredRole(
	ctx context.Context,
	log logr.Logger,
	c client.Client,
	desiredObj *unstructured.Unstructured,
) (current metav1.Object, err error) {
	// convert to proper type
	obj := &rbacv1.Role{}
	if err = runtime.DefaultUnstructuredConverter.FromUnstructured(desiredObj.Object, obj); err != nil {
		return current, fmt.Errorf("convert from unstructured: %w", err)
	}

	return Role(ctx, log, c, obj)
}

func unstructuredRoleBinding(
	ctx context.Context,
	log logr.Logger,
	c client.Client,
	desiredObj *unstructured.Unstructured,
) (current metav1.Object, err error) {
	// convert to proper type
	obj := &rbacv1.RoleBinding{}
	if err = runtime.DefaultUnstructuredConverter.FromUnstructured(desiredObj.Object, obj); err != nil {
		return current, fmt.Errorf("convert from unstructured: %w", err)
	}

	return RoleBinding(ctx, log, c, obj)
}

func unstructuredClusterRole(
	ctx context.Context,
	log logr.Logger,
	c client.Client,
	desiredObj *unstructured.Unstructured,
) (current metav1.Object, err error) {
	// convert to proper type
	obj := &rbacv1.ClusterRole{}
	if err = runtime.DefaultUnstructuredConverter.FromUnstructured(desiredObj.Object, obj); err != nil {
		return current, fmt.Errorf("convert from unstructured: %w", err)
	}

	return ClusterRole(ctx, log, c, obj)
}

func unstructuredClusterRoleBinding(
	ctx context.Context,
	log logr.Logger,
	c client.Client,
	desiredObj *unstructured.Unstructured,
) (current metav1.Object, err error) {
	// convert to proper type
	obj := &rbacv1.ClusterRoleBinding{}
	if err = runtime.DefaultUnstructuredConverter.FromUnstructured(desiredObj.Object, obj); err != nil {
		return current, fmt.Errorf("convert from unstructured: %w", err)
	}

	return ClusterRoleBinding(ctx, log, c, obj)
}

<<<<<<< HEAD
func unstructuredCRD(
=======
func unstructuredCustomResourceDefinition(
>>>>>>> 895f136d
	ctx context.Context,
	log logr.Logger,
	c client.Client,
	desiredObj *unstructured.Unstructured,
) (current metav1.Object, err error) {
	// convert to proper type
	obj := &apiextensionsv1beta1.CustomResourceDefinition{}
	if err = runtime.DefaultUnstructuredConverter.FromUnstructured(desiredObj.Object, obj); err != nil {
		return current, fmt.Errorf("convert from unstructured: %w", err)
	}

	return CustomResourceDefinition(ctx, log, c, obj)
<<<<<<< HEAD
=======

>>>>>>> 895f136d
}<|MERGE_RESOLUTION|>--- conflicted
+++ resolved
@@ -19,8 +19,6 @@
 import (
 	"context"
 	"fmt"
-
-	apiextensionsv1beta1 "k8s.io/apiextensions-apiserver/pkg/apis/apiextensions/v1beta1"
 
 	"github.com/go-logr/logr"
 	appsv1 "k8s.io/api/apps/v1"
@@ -95,20 +93,13 @@
 		Version: "v1",
 		Kind:    "ClusterRoleBinding",
 	}: unstructuredReconcileFn(unstructuredClusterRoleBinding),
-<<<<<<< HEAD
-=======
 
 	// "apiextensions.k8s.io" group
->>>>>>> 895f136d
 	schema.GroupVersionKind{
 		Group:   "apiextensions.k8s.io",
 		Version: "v1beta1",
 		Kind:    "CustomResourceDefinition",
-<<<<<<< HEAD
-	}: unstructuredReconcileFn(unstructuredCRD),
-=======
 	}: unstructuredReconcileFn(unstructuredCustomResourceDefinition),
->>>>>>> 895f136d
 }
 
 type unstructuredReconcileFn func(
@@ -229,11 +220,7 @@
 	return ClusterRoleBinding(ctx, log, c, obj)
 }
 
-<<<<<<< HEAD
-func unstructuredCRD(
-=======
 func unstructuredCustomResourceDefinition(
->>>>>>> 895f136d
 	ctx context.Context,
 	log logr.Logger,
 	c client.Client,
@@ -246,8 +233,5 @@
 	}
 
 	return CustomResourceDefinition(ctx, log, c, obj)
-<<<<<<< HEAD
-=======
-
->>>>>>> 895f136d
+
 }